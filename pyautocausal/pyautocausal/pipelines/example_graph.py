--- conflicted
+++ resolved
@@ -78,7 +78,6 @@
     # Input node for the dataframe
     graph.create_input_node("df", input_dtype=pd.DataFrame)
 
-<<<<<<< HEAD
     # Decision nodes for routing
     graph.create_decision_node(
         'multi_period', 
@@ -342,74 +341,6 @@
 def _configure_decision_paths(graph: ExecutableGraph) -> None:
     """Configure the decision routing for the graph."""
     # Multi-period routing
-=======
-    # Create decision nodes
-    graph.create_decision_node('multi_period', 
-                                condition= has_multiple_periods.get_function(), 
-                                predecessors=["df"])
-    
-    # First branch for standard specification using OLS
-    # Create specification nodes
-    graph.create_node('stand_spec', 
-                    action_function=create_cross_sectional_specification.transform({'df': 'data'}), 
-                    predecessors=["multi_period"])
-
-
-    # Create OLS nodes with transformed parameter names - transform mapping: {'node_output': 'func_param'}
-    graph.create_node('ols_stand', 
-                     action_function=fit_ols.transform({'stand_spec': 'spec'}),
-                     predecessors=["stand_spec"])
-
-
-    # Add output formatting nodes with transformed parameter names
-    graph.create_node('ols_stand_output',
-                     action_function=write_statsmodels_summary.transform({'ols_stand': 'res'}),
-                     output_config=OutputConfig(output_filename='ols_stand_output', output_type=OutputType.TEXT),
-                     save_node=True,
-                     predecessors=["ols_stand"])
-    
-    # Second branch for DiD specification using OLS and potentially synthetic control
-    graph.create_node('did_spec', 
-                    action_function=create_did_specification.transform({'df': 'data'}), 
-                    predecessors=["multi_period"])
-
-
-    # Check whether to use synthetic control for if there is only one treated unit
-    graph.create_decision_node('multi_treated_units', 
-                     condition= lambda x: has_multiple_treated_units.get_function()(x.data),
-                     predecessors=["did_spec"])
-    # If True, use OLS
-    graph.create_node('ols_did', 
-                     action_function=fit_ols.transform({'did_spec': 'spec'}),
-                     predecessors=["multi_treated_units"])
-    
-    graph.create_node('save_ols_did',
-                    action_function=write_statsmodels_summary.transform({'ols_did': 'res'}),
-                    output_config=OutputConfig(output_filename='save_ols_did', output_type=OutputType.TEXT),
-                    save_node=True,
-                    predecessors=["ols_did"])
-    
-    # If False, use synthetic control
-    graph.create_node('synth_control', 
-                     action_function=compute_synthetic_control_weights.transform({'did_spec': 'spec'}),
-                     predecessors=["multi_treated_units"])
-
-    # Fix: The output of synth_control has the data with weights, so we need to map it correctly
-    # Transform the result dictionary to the correct parameters for fit_weighted_ols
-    graph.create_node('wols_did_synth', 
-                     action_function=fit_weighted_ols.transform({
-                         'synth_control': 'spec'
-                     }),
-                     predecessors=["synth_control"])
-
-    graph.create_node('save_wols_did_synth',
-                     action_function=write_statsmodels_summary.transform({'wols_did_synth': 'res'}),
-                     output_config=OutputConfig(output_filename='save_wols_did_synth', output_type=OutputType.TEXT),
-                     save_node=True,
-                     predecessors=["wols_did_synth"])
-    
-    # # Configure decision paths
->>>>>>> 022452d4
     graph.when_false("multi_period", "stand_spec")
     graph.when_true("multi_period", "single_treated_unit")
     graph.when_true("multi_period", "did_spec")
@@ -589,22 +520,5 @@
     print("\n======= Example Graph Run Finished =======")
 
 
-<<<<<<< HEAD
 if __name__ == "__main__":
-    main()
-=======
-    visualize_graph(graph, save_path=str(path / "simple_graph.md"))
-    print("\n\n")
-    print("Exporting notebook...")
-    exporter = NotebookExporter(graph)
-    exporter.export_notebook(path / "simple_graph.ipynb")
-    print("Notebook exported")
-
-    # Test running the notebook and creating HTML
-    html_path = exporter.export_and_run_to_html(
-        notebook_filepath=path / "simple_graph_runnable.ipynb",
-        data_path="simple_graph_data.csv",
-        loading_function="pd.read_csv"
-    )
-    print(f"Successfully created executed HTML report: {html_path}")
->>>>>>> 022452d4
+    main()